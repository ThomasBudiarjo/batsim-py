--- conflicted
+++ resolved
@@ -286,11 +286,8 @@
         self.__current_pstate = None
         self.__metadata = metadata
         self.__state_before_unavailable: Optional[HostState] = None
-<<<<<<< HEAD
         self.__host_type = None
-=======
         self.__speed_dict = {}
->>>>>>> c2041709
 
         if pstates:
             if len(set(p.id for p in pstates)) != len(pstates):
